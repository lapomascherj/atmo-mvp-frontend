import React, { useState } from 'react';
import { AtmoCard } from '@/components/molecules/AtmoCard';
import { CardContent, CardHeader } from '@/components/atoms/Card';
import SphereChat from '@/components/atoms/SphereChat';
import { User, BarChart3, Brain, Lightbulb, ChevronUp, TrendingUp, Target, Zap, Star } from 'lucide-react';

const DigitalBrain: React.FC = () => {
  const [isCapturing, setIsCapturing] = useState(false);

  const handleQuickCapture = () => {
    setIsCapturing(!isCapturing);
    // TODO: Implement quick capture functionality
  };

  return (
    <div className="min-h-screen bg-gradient-to-br from-slate-950 via-slate-900 to-slate-950 relative overflow-hidden">
      {/* Background effects */}
      <div className="absolute inset-0 bg-[url('/bg-grid.svg')] bg-fixed opacity-[0.01] pointer-events-none" />
      <div className="fixed top-[20%] right-[25%] -z-10 w-72 h-72 bg-blue-500/5 rounded-full blur-[100px] animate-pulse-soft" />
      <div className="fixed top-[60%] left-[15%] -z-10 w-96 h-96 bg-orange-500/3 rounded-full blur-[120px] animate-pulse-soft" />

      <div className="container mx-auto px-4 py-8 h-screen">
        {/* Page Title */}
        <div className="mb-8 text-center">
          <h1 className="text-3xl font-bold text-white mb-2">Digital Brain</h1>
          <p className="text-white/60">Your personal knowledge ecosystem</p>
        </div>

<<<<<<< HEAD
        {/* Main Layout - 2x2 Grid with Center Sphere */}
        <div className="h-[calc(100vh-200px)] flex items-center justify-center p-8">
          <div className="max-w-6xl w-full grid grid-cols-2 gap-6 relative">

            {/* Card 1 - Top Left (User Profile) */}
            <AtmoCard variant="purple" className="h-80" hover={true}>
              <CardHeader className="pb-3">
                <div className="flex items-center gap-3">
                  <div className="w-10 h-10 rounded-full bg-purple-500/20 flex items-center justify-center">
                    <User size={20} className="text-purple-400" />
                  </div>
                  <div>
                    <h3 className="text-sm font-semibold text-white">User Profile</h3>
                    <p className="text-xs text-white/60">Data & Growth</p>
=======
        {/* Main Layout - 4 Cards Around Center Sphere */}
        <div className="relative h-[calc(100vh-200px)] flex items-center justify-center">
          
          {/* Card 1 - Top Left (User Profile) */}
          <div className="absolute top-0 left-0 w-[45%] h-[45%]">
            <AtmoCard variant="purple" className="w-full h-full p-4" hover={true}>
              <div className="h-full flex flex-col">
                
                {/* Header Section */}
                <div className="flex justify-between items-start mb-4">
                  <div className="flex items-start gap-3 flex-1">
                    {/* User Avatar */}
                    <div className="w-10 h-10 rounded-full bg-gradient-to-br from-purple-400 to-purple-600 flex items-center justify-center text-white font-semibold text-sm shrink-0">
                      L
                    </div>
                    <div className="flex-1 min-w-0">
                      <h3 className="text-sm font-semibold text-white">Lapo</h3>
                      <p className="text-xs text-white/70 leading-relaxed mt-1 pr-2">
                        Tech founder building GrowIn, focusing on AI transformation & digital branding. 
                        Specialized in scaling startups through innovative technology solutions and strategic growth hacking.
                      </p>
                    </div>
                  </div>
                  
                  {/* Top Right Controls */}
                  <div className="flex items-center gap-2 shrink-0">
                    {/* Growth Portfolio Badge */}
                    <button className="px-2 py-1 bg-purple-500/20 text-purple-400 text-xs rounded-md border border-purple-500/30 hover:bg-purple-500/30 transition-colors">
                      Growth Portfolio
                    </button>
                    {/* Expand Arrow */}
                    <button className="w-6 h-6 rounded-md bg-white/5 hover:bg-white/10 flex items-center justify-center transition-colors">
                      <ChevronUp size={12} className="text-white/60" />
                    </button>
>>>>>>> 0361b4c5
                  </div>
                </div>

                {/* Skills & USP Section */}
                <div className="mb-4 px-3 py-2 bg-white/5 rounded-lg border border-purple-500/20">
                  <div className="flex items-center gap-2 mb-2">
                    <Star size={12} className="text-purple-400" />
                    <span className="text-xs font-medium text-purple-400">Why I'm Special</span>
                  </div>
                  <div className="flex flex-wrap gap-2">
                    <span className="px-2 py-1 bg-purple-500/10 text-purple-300 text-xs rounded-full border border-purple-500/20">
                      AI Strategy
                    </span>
                    <span className="px-2 py-1 bg-purple-500/10 text-purple-300 text-xs rounded-full border border-purple-500/20">
                      Growth Hacking
                    </span>
                    <span className="px-2 py-1 bg-purple-500/10 text-purple-300 text-xs rounded-full border border-purple-500/20">
                      Product Vision
                    </span>
                  </div>
                </div>

                {/* Visual Section - Growth Mountain */}
                <div className="flex-1 flex items-center justify-center mb-4">
                  <div className="w-full h-16 relative">
                    {/* Simple Mountain Line Visual */}
                    <svg viewBox="0 0 200 60" className="w-full h-full">
                      <defs>
                        <linearGradient id="mountainGradient" x1="0%" y1="0%" x2="100%" y2="0%">
                          <stop offset="0%" stopColor="rgb(168 85 247 / 0.3)" />
                          <stop offset="100%" stopColor="rgb(168 85 247 / 0.1)" />
                        </linearGradient>
                      </defs>
                      {/* Mountain path */}
                      <path
                        d="M10,50 L30,35 L50,30 L80,20 L120,15 L160,25 L190,20"
                        stroke="rgb(168 85 247 / 0.8)"
                        strokeWidth="2"
                        fill="none"
                        className="drop-shadow-sm"
                      />
                      {/* Fill area under mountain */}
                      <path
                        d="M10,50 L30,35 L50,30 L80,20 L120,15 L160,25 L190,20 L190,50 Z"
                        fill="url(#mountainGradient)"
                      />
                      {/* Current position dot */}
                      <circle cx="160" cy="25" r="3" fill="rgb(168 85 247)" className="animate-pulse" />
                    </svg>
                  </div>
                </div>

                {/* Bottom Section */}
                <div className="flex justify-between items-end">
                  {/* Left: Progress Tracker */}
                  <div className="flex items-center gap-2">
                    <TrendingUp size={14} className="text-purple-400" />
                    <div>
                      <p className="text-xs font-medium text-white">Level 7</p>
                      <p className="text-xs text-white/50">142 steps climbed</p>
                    </div>
                  </div>
                  
                  {/* Right: Key Metrics */}
                  <div className="text-right space-y-1">
                    <div className="flex items-center gap-2 justify-end">
                      <span className="text-xs text-white/60">Notes this week</span>
                      <span className="text-xs font-medium text-purple-400">23</span>
                    </div>
                    <div className="flex items-center gap-2 justify-end">
                      <span className="text-xs text-white/60">Insights explored</span>
                      <span className="text-xs font-medium text-purple-400">12</span>
                    </div>
                    <div className="flex items-center gap-2 justify-end">
                      <span className="text-xs text-white/60">Active projects</span>
                      <span className="text-xs font-medium text-purple-400">3</span>
                    </div>
                  </div>
                </div>
              </div>
            </AtmoCard>

            {/* Card 2 - Top Right (AI Insights Feed) */}
            <AtmoCard variant="orange" className="h-80" hover={true}>
              <CardHeader className="pb-3">
                <div className="flex items-center gap-3">
                  <div className="w-10 h-10 rounded-full bg-orange-500/20 flex items-center justify-center">
                    <Lightbulb size={20} className="text-orange-400" />
                  </div>
                  <div>
                    <h3 className="text-sm font-semibold text-white">AI Insights</h3>
                    <p className="text-xs text-white/60">Feed</p>
                  </div>
                </div>
              </CardHeader>
              <CardContent className="pt-0 overflow-y-auto">
                <div className="space-y-3">
                  <div>
                    <h4 className="text-xs font-medium text-orange-400 mb-2">Recent</h4>
                    <div className="space-y-2">
                      <div className="p-2 bg-black/20 rounded-lg border border-orange-500/20">
                        <p className="text-xs text-white/80">Latest insight generated</p>
                        <div className="flex gap-1 mt-1">
                          <span className="px-1 py-0.5 bg-orange-500/20 text-orange-400 text-xs rounded">Fresh</span>
                        </div>
                      </div>
                    </div>
                  </div>
                </div>
              </CardContent>
            </AtmoCard>

            {/* Card 3 - Bottom Left (Knowledge Graph) */}
            <AtmoCard variant="blue" className="h-80" hover={true}>
              <CardHeader className="pb-3">
                <div className="flex items-center gap-3">
                  <div className="w-10 h-10 rounded-full bg-blue-500/20 flex items-center justify-center">
                    <Brain size={20} className="text-blue-400" />
                  </div>
                  <div>
                    <h3 className="text-sm font-semibold text-white">Knowledge Graph</h3>
                    <p className="text-xs text-white/60">Interactive nodes</p>
                  </div>
                </div>
              </CardHeader>
              <CardContent className="pt-0 h-full">
                <div className="h-full flex items-center justify-center border-2 border-dashed border-blue-400/30 rounded-lg">
                  <div className="text-center">
                    <Brain size={32} className="text-blue-400/60 mx-auto mb-2" />
                    <p className="text-white/60 text-sm mb-1">Knowledge Graph</p>
                    <p className="text-white/40 text-xs">Coming soon</p>
                  </div>
                </div>
              </CardContent>
            </AtmoCard>

            {/* Card 4 - Bottom Right (Analytics) */}
            <AtmoCard variant="gold" className="h-80" hover={true}>
              <CardHeader className="pb-3">
                <div className="flex items-center gap-3">
                  <div className="w-10 h-10 rounded-full bg-yellow-500/20 flex items-center justify-center">
                    <BarChart3 size={20} className="text-yellow-400" />
                  </div>
                  <div>
                    <h3 className="text-sm font-semibold text-white">Analytics</h3>
                    <p className="text-xs text-white/60">Usage insights</p>
                  </div>
                </div>
              </CardHeader>
              <CardContent className="pt-0">
                <div className="space-y-3">
                  <div className="text-center">
                    <p className="text-xl font-bold text-yellow-400">2.5h</p>
                    <p className="text-xs text-white/60">Today's usage</p>
                  </div>
                  <div className="flex justify-between text-xs">
                    <span className="text-white/70">This week</span>
                    <span className="text-yellow-400 font-medium">18.2h</span>
                  </div>
                  <div className="flex justify-between text-xs">
                    <span className="text-white/70">Projects</span>
                    <span className="text-yellow-400 font-medium">8</span>
                  </div>
                </div>
              </CardContent>
            </AtmoCard>

            {/* Avatar Sphere - Positioned in top-right with proper padding */}
            <div className="absolute top-8 right-8 z-50">
              <SphereChat
                size={100}
                isActive={isCapturing}
                isListening={isCapturing}
                onClick={handleQuickCapture}
                voiceSupported={true}
              />

              {/* Voice Control X Button */}
              {isCapturing && (
                <div className="absolute -bottom-24 -left-6">
                  <button
                    onClick={() => setIsCapturing(false)}
                    className="w-10 h-10 rounded-full bg-slate-800/60 hover:bg-slate-700/80 border border-slate-600/40 text-white/80 hover:text-white transition-all duration-200 backdrop-blur-sm shadow-lg flex items-center justify-center"
                  >
                    ✕
                  </button>
                </div>
              )}
            </div>
          </div>
        </div>
      </div>
    </div>
  );
};

export default DigitalBrain;<|MERGE_RESOLUTION|>--- conflicted
+++ resolved
@@ -26,22 +26,6 @@
           <p className="text-white/60">Your personal knowledge ecosystem</p>
         </div>
 
-<<<<<<< HEAD
-        {/* Main Layout - 2x2 Grid with Center Sphere */}
-        <div className="h-[calc(100vh-200px)] flex items-center justify-center p-8">
-          <div className="max-w-6xl w-full grid grid-cols-2 gap-6 relative">
-
-            {/* Card 1 - Top Left (User Profile) */}
-            <AtmoCard variant="purple" className="h-80" hover={true}>
-              <CardHeader className="pb-3">
-                <div className="flex items-center gap-3">
-                  <div className="w-10 h-10 rounded-full bg-purple-500/20 flex items-center justify-center">
-                    <User size={20} className="text-purple-400" />
-                  </div>
-                  <div>
-                    <h3 className="text-sm font-semibold text-white">User Profile</h3>
-                    <p className="text-xs text-white/60">Data & Growth</p>
-=======
         {/* Main Layout - 4 Cards Around Center Sphere */}
         <div className="relative h-[calc(100vh-200px)] flex items-center justify-center">
           
@@ -76,7 +60,6 @@
                     <button className="w-6 h-6 rounded-md bg-white/5 hover:bg-white/10 flex items-center justify-center transition-colors">
                       <ChevronUp size={12} className="text-white/60" />
                     </button>
->>>>>>> 0361b4c5
                   </div>
                 </div>
 
@@ -158,27 +141,43 @@
                 </div>
               </div>
             </AtmoCard>
-
-            {/* Card 2 - Top Right (AI Insights Feed) */}
-            <AtmoCard variant="orange" className="h-80" hover={true}>
+          </div>
+
+          {/* Card 3 - Top Right (AI Insights Feed) */}
+          <div className="absolute top-0 right-0 w-[45%] h-[45%]">
+            <AtmoCard variant="orange" className="w-full h-full" hover={true}>
               <CardHeader className="pb-3">
                 <div className="flex items-center gap-3">
                   <div className="w-10 h-10 rounded-full bg-orange-500/20 flex items-center justify-center">
                     <Lightbulb size={20} className="text-orange-400" />
                   </div>
                   <div>
-                    <h3 className="text-sm font-semibold text-white">AI Insights</h3>
+                    <h3 className="text-sm font-semibold text-white">Card 3 - AI Insights</h3>
                     <p className="text-xs text-white/60">Feed</p>
                   </div>
                 </div>
               </CardHeader>
               <CardContent className="pt-0 overflow-y-auto">
                 <div className="space-y-3">
-                  <div>
-                    <h4 className="text-xs font-medium text-orange-400 mb-2">Recent</h4>
+                  {/* Favourites Section */}
+                  <div>
+                    <h4 className="text-xs font-medium text-orange-400 mb-2">Favourites</h4>
                     <div className="space-y-2">
                       <div className="p-2 bg-black/20 rounded-lg border border-orange-500/20">
-                        <p className="text-xs text-white/80">Latest insight generated</p>
+                        <p className="text-xs text-white/80">Insight placeholder</p>
+                        <div className="flex gap-1 mt-1">
+                          <span className="px-1 py-0.5 bg-orange-500/20 text-orange-400 text-xs rounded">Tag</span>
+                        </div>
+                      </div>
+                    </div>
+                  </div>
+
+                  {/* New Section */}
+                  <div>
+                    <h4 className="text-xs font-medium text-orange-400 mb-2">New</h4>
+                    <div className="space-y-2">
+                      <div className="p-2 bg-black/20 rounded-lg border border-orange-500/20">
+                        <p className="text-xs text-white/80">Latest insight</p>
                         <div className="flex gap-1 mt-1">
                           <span className="px-1 py-0.5 bg-orange-500/20 text-orange-400 text-xs rounded">Fresh</span>
                         </div>
@@ -188,16 +187,18 @@
                 </div>
               </CardContent>
             </AtmoCard>
-
-            {/* Card 3 - Bottom Left (Knowledge Graph) */}
-            <AtmoCard variant="blue" className="h-80" hover={true}>
+          </div>
+
+          {/* Card 2 - Bottom Left (Knowledge Graph) */}
+          <div className="absolute bottom-0 left-0 w-[45%] h-[45%]">
+            <AtmoCard variant="blue" className="w-full h-full" hover={true}>
               <CardHeader className="pb-3">
                 <div className="flex items-center gap-3">
                   <div className="w-10 h-10 rounded-full bg-blue-500/20 flex items-center justify-center">
                     <Brain size={20} className="text-blue-400" />
                   </div>
                   <div>
-                    <h3 className="text-sm font-semibold text-white">Knowledge Graph</h3>
+                    <h3 className="text-sm font-semibold text-white">Card 2 - Knowledge Graph</h3>
                     <p className="text-xs text-white/60">Interactive nodes</p>
                   </div>
                 </div>
@@ -212,16 +213,18 @@
                 </div>
               </CardContent>
             </AtmoCard>
-
-            {/* Card 4 - Bottom Right (Analytics) */}
-            <AtmoCard variant="gold" className="h-80" hover={true}>
+          </div>
+
+          {/* Card 4 - Bottom Right (Analytics) */}
+          <div className="absolute bottom-0 right-0 w-[45%] h-[45%]">
+            <AtmoCard variant="gold" className="w-full h-full" hover={true}>
               <CardHeader className="pb-3">
                 <div className="flex items-center gap-3">
                   <div className="w-10 h-10 rounded-full bg-yellow-500/20 flex items-center justify-center">
                     <BarChart3 size={20} className="text-yellow-400" />
                   </div>
                   <div>
-                    <h3 className="text-sm font-semibold text-white">Analytics</h3>
+                    <h3 className="text-sm font-semibold text-white">Card 4 - Analytics</h3>
                     <p className="text-xs text-white/60">Usage insights</p>
                   </div>
                 </div>
@@ -243,29 +246,29 @@
                 </div>
               </CardContent>
             </AtmoCard>
-
-            {/* Avatar Sphere - Positioned in top-right with proper padding */}
-            <div className="absolute top-8 right-8 z-50">
-              <SphereChat
-                size={100}
-                isActive={isCapturing}
-                isListening={isCapturing}
-                onClick={handleQuickCapture}
-                voiceSupported={true}
-              />
-
-              {/* Voice Control X Button */}
-              {isCapturing && (
-                <div className="absolute -bottom-24 -left-6">
-                  <button
-                    onClick={() => setIsCapturing(false)}
-                    className="w-10 h-10 rounded-full bg-slate-800/60 hover:bg-slate-700/80 border border-slate-600/40 text-white/80 hover:text-white transition-all duration-200 backdrop-blur-sm shadow-lg flex items-center justify-center"
-                  >
-                    ✕
-                  </button>
-                </div>
-              )}
-            </div>
+          </div>
+
+          {/* Orange Sphere - Exactly in the Center */}
+          <div className="absolute top-1/2 left-1/2 transform -translate-x-1/2 -translate-y-1/2 z-50">
+            <SphereChat
+              size={80}
+              isActive={isCapturing}
+              isListening={isCapturing}
+              onClick={handleQuickCapture}
+              voiceSupported={true}
+            />
+
+            {/* Voice Control X Button */}
+            {isCapturing && (
+              <div className="absolute -bottom-24 -left-6">
+                <button
+                  onClick={() => setIsCapturing(false)}
+                  className="w-10 h-10 rounded-full bg-slate-800/60 hover:bg-slate-700/80 border border-slate-600/40 text-white/80 hover:text-white transition-all duration-200 backdrop-blur-sm shadow-lg flex items-center justify-center"
+                >
+                  ✕
+                </button>
+              </div>
+            )}
           </div>
         </div>
       </div>
